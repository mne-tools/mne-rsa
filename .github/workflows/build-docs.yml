name: build-docs

on:
  push:
    branches: [ main ]
  pull_request:
    branches: [ main ]

jobs:
<<<<<<< HEAD
  doc-build:
    runs-on: ubuntu-latest
    env:
      DISPLAY: ":99"
      OPENBLAS_NUM_THREADS: 4
      MNE_3D_BACKEND: pyvista
      _MNE_BRAIN_TRACES_AUTO: false

    steps:
      - uses: actions/checkout@v4
        
      - name: Set up Python 3.12
        uses: actions/setup-python@v5
        with:
          python-version: 3.12

      - name: Merge with upstream
        run: |
            echo $(git log -1 --pretty=%B) | tee gitlog.txt
            echo ${CI_PULL_REQUEST//*pull\//} | tee merge.txt
            if [[ $(cat merge.txt) != "" ]]; then
              echo "Merging $(cat merge.txt)";
              git remote add upstream git://github.com/wmvanvliet/mne-rsa.git;
              git pull --ff-only upstream "refs/pull/$(cat merge.txt)/merge";
              git fetch upstream main;
            fi

      - name: Install 3D rendering libraries
        run: |
          sudo apt-get update
          sudo apt-get install libosmesa6 libglx-mesa0 libopengl0 libglx0 libdbus-1-3 

      - name: Spin up Xvfb
        run: |
          /sbin/start-stop-daemon --start --quiet --pidfile /tmp/custom_xvfb_99.pid --make-pidfile --background --exec /usr/bin/Xvfb -- :99 -screen 0 1400x900x24 -ac +extension GLX +render -noreset;

      - name: Install PyQt6 dependencies
        run: |
          sudo apt-get install qt6-base-dev libx11-xcb-dev libxcb-cursor0

      - name: Cache Pip
        id: cache-pip
        uses: actions/cache@v4
        with:
          path: ~/.cache/pip
          key: pip-cache

      - name: Install Python dependencies
        run: |
          python -m pip install --user --upgrade --progress-bar off pip wheel
          python -m pip install --user --upgrade --progress-bar off -r requirements-dev.txt
          python -m pip install --user -e .

      # Look at what we have and fail early if there is some library conflict
      - name: Check installation
        run: |
          which python
          python -c "import mne; mne.sys_info()"
          python -c "import numpy; numpy.show_config()"
          python -c "import mne_rsa"

      - name: Download example data
        run: |
          python -c "import mne; mne.datasets.sample.data_path(download=True)"
          python -c "import mne; mne.datasets.kiloword.data_path(download=True)"

      # Build docs
      - name: make html
        run: |
          cd doc;
          make html;

      - name: Save HTML as artifact
        uses: actions/upload-artifact@v4
        with:
          name: doc-dev
          path: doc/_build/html

  doc-deploy-dev:
    if: github.event_name == 'push'
    needs: doc-build
    name: deploy development documentation
    runs-on: ubuntu-latest
    timeout-minutes: 10
    permissions:
      contents: write
    steps:
      - uses: actions/checkout@v4
      - uses: actions/download-artifact@v4
        with:
          name: doc-dev
          path: ./doc-dev
      - uses: JamesIves/github-pages-deploy-action@v4
        with:
          folder: ./doc-dev
          target-folder: ./dev
          git-config-name: 'github-actions[bot]'
          git-config-email: 'github-actions[bot]@users.noreply.github.com'
          single-commit: true
          force: true

  doc-deploy-release:
    if: github.event_name == 'release'
    needs: doc-build
    name: deploy stable documentation
    runs-on: ubuntu-latest
    permissions:
      contents: write
    steps:
      - uses: actions/checkout@v4
        with:
          ref: gh-pages
          fetch-depth: 0
      - uses: actions/download-artifact@v4
        with:
          name: doc-dev
          path: ./doc-dev
      - name: Get previous release tag
        run: |
          PREVIOUS_RELEASE_TAG=$(git tag --sort=-creatordate | sed "/^$RELEASE_TAG$/d" | sed -n 1p)
          if [ -z "$PREVIOUS_RELEASE_TAG" ]; then
            echo "No previous release tag found."
            exit 1
          fi
          echo "Previous release tag: $PREVIOUS_RELEASE_TAG"
          echo "PREVIOUS_RELEASE_TAG=$PREVIOUS_RELEASE_TAG" >> $GITHUB_ENV
        env:
          RELEASE_TAG: ${{ github.event.release.tag_name }}
      - name: Move stable to previous release tag
        run: |
          if [ -d "stable" ]; then
            if [ -d "$PREVIOUS_RELEASE_TAG" ]; then
              echo "Folder $PREVIOUS_RELEASE_TAG already exists. Exiting."
              exit 1
            fi
            git mv stable "$PREVIOUS_RELEASE_TAG"
          else
            echo "No stable folder found."
            exit 1
          fi
      - run: mv doc-dev stable
      - run: rm -rf dev && cp -r stable dev
        if: github.event.release.target_commitish == 'main'
      - name: Commit and push changes
        run: |
          git config user.name 'github-actions[bot]'
          git config user.email 'github-actions[bot]@users.noreply.github.com'
          git add .
          git commit -m "update documentation for release ${{ github.event.release.tag_name }}"
          git push origin gh-pages

  publish:
    if: github.event_name == 'release'
    needs: [unit-tests, doc-deploy-release]
    name: publish to PyPI
    runs-on: ubuntu-latest
    timeout-minutes: 10
    permissions:
      id-token: write
      contents: write
    environment:
      name: pypi
      url: https://pypi.org/p/mne-rsa
    steps:
      - uses: actions/download-artifact@v4
        with:
          pattern: cibw-wheels-*
          merge-multiple: true
          path: dist
      - uses: softprops/action-gh-release@v2
        with:
          files: dist/*
          tag_name: ${{ github.event.release.tag_name }}
      - uses: pypa/gh-action-pypi-publish@release/v1
=======
    build_docs:
      runs-on: ubuntu-latest
      env:
          DISPLAY: ":99"
          OPENBLAS_NUM_THREADS: 4
          MNE_3D_BACKEND: pyvista
          _MNE_BRAIN_TRACES_AUTO: false

      steps:
        - uses: actions/checkout@v4
          
        - name: Set up Python 3.12
          uses: actions/setup-python@v5
          with:
            python-version: 3.12

        - name: Merge with upstream
          run: |
              echo $(git log -1 --pretty=%B) | tee gitlog.txt
              echo ${CI_PULL_REQUEST//*pull\//} | tee merge.txt
              if [[ $(cat merge.txt) != "" ]]; then
                echo "Merging $(cat merge.txt)";
                git remote add upstream git://github.com/wmvanvliet/mne-rsa.git;
                git pull --ff-only upstream "refs/pull/$(cat merge.txt)/merge";
                git fetch upstream main;
              fi

        - name: Install 3D rendering libraries
          run: |
            sudo apt-get update
            sudo apt-get install libosmesa6 libglx-mesa0 libopengl0 libglx0 libdbus-1-3 

        - name: Spin up Xvfb
          run: |
            /sbin/start-stop-daemon --start --quiet --pidfile /tmp/custom_xvfb_99.pid --make-pidfile --background --exec /usr/bin/Xvfb -- :99 -screen 0 1400x900x24 -ac +extension GLX +render -noreset;

        - name: Install PyQt6 dependencies
          run: |
            sudo apt-get install qt6-base-dev libx11-xcb-dev libxcb-cursor0

        - name: Cache Pip
          id: cache-pip
          uses: actions/cache@v4
          with:
            path: ~/.cache/pip
            key: pip-cache

        - name: Install Python dependencies
          run: |
            python -m pip install --user --upgrade --progress-bar off pip wheel
            python -m pip install --user --upgrade --progress-bar off -r requirements-dev.txt
            python -m pip install --user -e .

        # Look at what we have and fail early if there is some library conflict
        - name: Check installation
          run: |
            which python
            python -c "import mne; mne.sys_info()"
            python -c "import numpy; numpy.show_config()"
            python -c "import mne_rsa"

        - name: Download example data
          run: |
            python -c "import mne; mne.datasets.sample.data_path(download=True)"
            python -c "import mne; mne.datasets.kiloword.data_path(download=True)"

        # Build docs
        - name: make html
          run: |
            cd doc;
            make html;

        - name: Save HTML as artifact
          uses: actions/upload-artifact@v4
          with:
            name: docs
            path: doc/_build/html
>>>>>>> 99dabc88
<|MERGE_RESOLUTION|>--- conflicted
+++ resolved
@@ -7,7 +7,6 @@
     branches: [ main ]
 
 jobs:
-<<<<<<< HEAD
   doc-build:
     runs-on: ubuntu-latest
     env:
@@ -158,106 +157,3 @@
           git add .
           git commit -m "update documentation for release ${{ github.event.release.tag_name }}"
           git push origin gh-pages
-
-  publish:
-    if: github.event_name == 'release'
-    needs: [unit-tests, doc-deploy-release]
-    name: publish to PyPI
-    runs-on: ubuntu-latest
-    timeout-minutes: 10
-    permissions:
-      id-token: write
-      contents: write
-    environment:
-      name: pypi
-      url: https://pypi.org/p/mne-rsa
-    steps:
-      - uses: actions/download-artifact@v4
-        with:
-          pattern: cibw-wheels-*
-          merge-multiple: true
-          path: dist
-      - uses: softprops/action-gh-release@v2
-        with:
-          files: dist/*
-          tag_name: ${{ github.event.release.tag_name }}
-      - uses: pypa/gh-action-pypi-publish@release/v1
-=======
-    build_docs:
-      runs-on: ubuntu-latest
-      env:
-          DISPLAY: ":99"
-          OPENBLAS_NUM_THREADS: 4
-          MNE_3D_BACKEND: pyvista
-          _MNE_BRAIN_TRACES_AUTO: false
-
-      steps:
-        - uses: actions/checkout@v4
-          
-        - name: Set up Python 3.12
-          uses: actions/setup-python@v5
-          with:
-            python-version: 3.12
-
-        - name: Merge with upstream
-          run: |
-              echo $(git log -1 --pretty=%B) | tee gitlog.txt
-              echo ${CI_PULL_REQUEST//*pull\//} | tee merge.txt
-              if [[ $(cat merge.txt) != "" ]]; then
-                echo "Merging $(cat merge.txt)";
-                git remote add upstream git://github.com/wmvanvliet/mne-rsa.git;
-                git pull --ff-only upstream "refs/pull/$(cat merge.txt)/merge";
-                git fetch upstream main;
-              fi
-
-        - name: Install 3D rendering libraries
-          run: |
-            sudo apt-get update
-            sudo apt-get install libosmesa6 libglx-mesa0 libopengl0 libglx0 libdbus-1-3 
-
-        - name: Spin up Xvfb
-          run: |
-            /sbin/start-stop-daemon --start --quiet --pidfile /tmp/custom_xvfb_99.pid --make-pidfile --background --exec /usr/bin/Xvfb -- :99 -screen 0 1400x900x24 -ac +extension GLX +render -noreset;
-
-        - name: Install PyQt6 dependencies
-          run: |
-            sudo apt-get install qt6-base-dev libx11-xcb-dev libxcb-cursor0
-
-        - name: Cache Pip
-          id: cache-pip
-          uses: actions/cache@v4
-          with:
-            path: ~/.cache/pip
-            key: pip-cache
-
-        - name: Install Python dependencies
-          run: |
-            python -m pip install --user --upgrade --progress-bar off pip wheel
-            python -m pip install --user --upgrade --progress-bar off -r requirements-dev.txt
-            python -m pip install --user -e .
-
-        # Look at what we have and fail early if there is some library conflict
-        - name: Check installation
-          run: |
-            which python
-            python -c "import mne; mne.sys_info()"
-            python -c "import numpy; numpy.show_config()"
-            python -c "import mne_rsa"
-
-        - name: Download example data
-          run: |
-            python -c "import mne; mne.datasets.sample.data_path(download=True)"
-            python -c "import mne; mne.datasets.kiloword.data_path(download=True)"
-
-        # Build docs
-        - name: make html
-          run: |
-            cd doc;
-            make html;
-
-        - name: Save HTML as artifact
-          uses: actions/upload-artifact@v4
-          with:
-            name: docs
-            path: doc/_build/html
->>>>>>> 99dabc88
