Representational Similarity Analysis
------------------------------------

|unit_tests|_ |build_docs|_

.. |unit_tests| image:: https://github.com/wmvanvliet/mne-rsa/workflows/unit%20tests/badge.svg
.. _unit_tests: https://github.com/wmvanvliet/mne-rsa/actions?query=workflow%3A%22unit+tests%22

.. |build_docs| image:: https://github.com/wmvanvliet/mne-rsa/workflows/build-docs/badge.svg
.. _build_docs: https://github.com/wmvanvliet/mne-rsa/actions?query=workflow%3Abuild-docs

This is a Python package for performing representational similarity
analysis (RSA) using
`MNE-Python <https://martinos.org/mne/stable/index.html>`__ data
structures. The RSA is computed using a “searchlight” approach.

Read more on RSA in the paper that introduced the technique:

Nikolaus Kriegeskorte, Marieke Mur and Peter Bandettini (2008).
Representational similarity analysis - connecting the branches of
systems neuroscience. Frontiers in Systems Neuroscience, 2(4).
https://doi.org/10.3389/neuro.06.004.2008

.. image:: https://raw.githubusercontent.com/wmvanvliet/mne-rsa/master/doc/rsa.png


Installation
------------

Here is how to install the package as a user:

``pip install mne-rsa``

Use cases
---------

This is what the package can do for you:

-  Compute RDMs on arbitrary data
-  Compute RDMs in a searchlight across:

   -  vertices/voxels and samples (source level)
   -  sensors and samples (sensor level)
   -  vertices/voxels only (source level)
   -  sensors only (sensor level)
   -  samples only (source and sensor level)

-  Use cross-validated distance metrics when computing RDMs
-  And of course: compute RSA between RDMs

Supported metrics for comparing RDMs:

-  Spearman correlation (the default)
-  Pearson correlation
-  Kendall’s Tau-A
-  Linear regression (when comparing multiple RDMs at once)
-  Partial correlation (when comparing multiple RDMs at once)

Juicy bits of the API
---------------------

.. code:: python

   def compute_rdm(data, metric='correlation', **kwargs)

   def rsa_stcs(stcs, rdm_model, src, spatial_radius=0.04, temporal_radius=0.1,
                stc_rdm_metric='correlation', stc_rdm_params=dict(),
                rsa_metric='spearman', y=None, n_folds=1, sel_vertices=None,
                tmin=None, tmax=None, n_jobs=1, verbose=False):

   def rsa_evokeds(evokeds, rdm_model, noise_cov=None, spatial_radius=0.04,
                   temporal_radius=0.1, evoked_rdm_metric='correlation',
                   evoked_rdm_params=dict(), rsa_metric='spearman', y=None,
                   n_folds=1, picks=None, tmin=None, tmax=None, n_jobs=1,
                   verbose=False):

   def rsa_epochs(epochs, rdm_model, noise_cov=None, spatial_radius=0.04,
                  temporal_radius=0.1, epochs_rdm_metric='correlation',
                  epochs_rdm_params=dict(), rsa_metric='spearman', y=None,
                  n_folds=1, picks=None, tmin=None, tmax=None, n_jobs=1,
                  verbose=False):

   def rsa_nifti(image, rdm_model, spatial_radius=0.01,
                 image_rdm_metric='correlation', image_rdm_params=dict(),
                 rsa_metric='spearman', y=None, n_folds=1, roi_mask=None,
                 brain_mask=None, n_jobs=1, verbose=False):

Example usage
-------------

Basic example on the EEG “kiloword” data:

.. code:: python

   import mne
   import rsa
   data_path = mne.datasets.kiloword.data_path(verbose=True)
   epochs = mne.read_epochs(data_path + '/kword_metadata-epo.fif')
   # Compute the model RDM using all word properties
   rdm_model = rsa.compute_rdm(epochs.metadata.iloc[:, 1:].values)
   evoked_rsa = rsa.rsa_epochs(epochs, rdm_model,
                               spatial_radius=0.04, temporal_radius=0.01,
                               verbose=True)

Documentation
-------------

For quick guides on how to do specific things, see the
`examples <https://users.aalto.fi/~vanvlm1/mne-rsa/auto_examples/index.html>`__.

Finally, there is the
`API reference <https://users.aalto.fi/~vanvlm1/mne-rsa/api.html>`__
documentation.

Integration with other packages
-------------------------------

I mainly wrote this package to perform RSA analysis on MEG data. Hence,
integration functions with `MNE-Python <https://mne.tools>`__ are
provided. There is also some integration with `nipy <https://nipy.org>`__ for
fMRI.

Performance
-----------

This package aims to be fast and memory efficient. An important design
feature is that under the hood, everything operates on generators. The
searchlight routines produce a generator of RDMs which are consumed by a
generator of RSA values. Parallel processing is also supported, so you
can use all of your CPU cores.

Development
-----------

Here is how to set up the package as a developer:

.. code:: bash

   git clone git@github.com:wmvanvliet/mne-rsa.git
   cd mne-rsa
<<<<<<< HEAD
   python setup.py develop --user

.. |CircleCI| image:: https://circleci.com/gh/wmvanvliet/mne-rsa.svg?style=shield
   :target: https://circleci.com/gh/wmvanvliet/mne-rsa
=======
   python setup.py develop --user
>>>>>>> d2cc2b43
<|MERGE_RESOLUTION|>--- conflicted
+++ resolved
@@ -138,11 +138,4 @@
 
    git clone git@github.com:wmvanvliet/mne-rsa.git
    cd mne-rsa
-<<<<<<< HEAD
    python setup.py develop --user
-
-.. |CircleCI| image:: https://circleci.com/gh/wmvanvliet/mne-rsa.svg?style=shield
-   :target: https://circleci.com/gh/wmvanvliet/mne-rsa
-=======
-   python setup.py develop --user
->>>>>>> d2cc2b43
